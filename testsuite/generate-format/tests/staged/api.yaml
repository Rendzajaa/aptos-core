---
AbortInfo:
  STRUCT:
    - reason_name: STR
    - description: STR
AbortLocation:
  ENUM:
    0:
      Module:
        NEWTYPE:
          TYPENAME: ModuleId
    1:
      Script: UNIT
AccessPath:
  STRUCT:
    - address:
        TYPENAME: AccountAddress
    - path: BYTES
AccountAddress:
  NEWTYPESTRUCT:
    TUPLEARRAY:
      CONTENT: U8
      SIZE: 32
AccountAuthenticator:
  ENUM:
    0:
      Ed25519:
        STRUCT:
          - public_key:
              TYPENAME: Ed25519PublicKey
          - signature:
              TYPENAME: Ed25519Signature
    1:
      MultiEd25519:
        STRUCT:
          - public_key:
              TYPENAME: MultiEd25519PublicKey
          - signature:
              TYPENAME: MultiEd25519Signature
    2:
      SingleKey:
        STRUCT:
          - authenticator:
              TYPENAME: SingleKeyAuthenticator
    3:
      MultiKey:
        STRUCT:
          - authenticator:
              TYPENAME: MultiKeyAuthenticator
Any:
  STRUCT:
    - type_name: STR
    - data: BYTES
AnyPublicKey:
  ENUM:
    0:
      Ed25519:
        STRUCT:
          - public_key:
              TYPENAME: Ed25519PublicKey
    1:
      Secp256k1Ecdsa:
        STRUCT:
          - public_key:
              TYPENAME: Secp256k1EcdsaPublicKey
    2:
      Secp256r1Ecdsa:
        STRUCT:
          - public_key:
              TYPENAME: Secp256r1EcdsaPublicKey
    3:
      ZkId:
        STRUCT:
          - public_key:
              TYPENAME: ZkIdPublicKey
AnySignature:
  ENUM:
    0:
      Ed25519:
        STRUCT:
          - signature:
              TYPENAME: Ed25519Signature
    1:
      Secp256k1Ecdsa:
        STRUCT:
          - signature:
              TYPENAME: Secp256k1EcdsaSignature
    2:
      WebAuthn:
        STRUCT:
          - signature:
              TYPENAME: PartialAuthenticatorAssertionResponse
    3:
      ZkId:
        STRUCT:
          - signature:
              TYPENAME: ZkIdSignature
AssertionSignature:
  ENUM:
    0:
      Secp256r1Ecdsa:
        STRUCT:
          - signature:
              TYPENAME: Secp256r1EcdsaSignature
BitVec:
  STRUCT:
    - inner: BYTES
BlockMetadata:
  STRUCT:
    - id:
        TYPENAME: HashValue
    - epoch: U64
    - round: U64
    - proposer:
        TYPENAME: AccountAddress
    - previous_block_votes_bitvec: BYTES
    - failed_proposer_indices:
        SEQ: U32
    - timestamp_usecs: U64
BlockMetadataExt:
  ENUM:
    0:
      V0:
        NEWTYPE:
          TYPENAME: BlockMetadata
    1:
      V1:
        NEWTYPE:
          TYPENAME: BlockMetadataWithRandomness
BlockMetadataWithRandomness:
  STRUCT:
    - id:
        TYPENAME: HashValue
    - epoch: U64
    - round: U64
    - proposer:
        TYPENAME: AccountAddress
    - previous_block_votes_bitvec: BYTES
    - failed_proposer_indices:
        SEQ: U32
    - timestamp_usecs: U64
    - randomness:
        OPTION:
          TYPENAME: Randomness
ChainId:
  NEWTYPESTRUCT: U8
ChangeSet:
  STRUCT:
    - write_set:
        TYPENAME: WriteSet
    - events:
        SEQ:
          TYPENAME: ContractEvent
CoinStoreResource:
  STRUCT:
    - coin: U64
    - frozen: BOOL
    - deposit_events:
        TYPENAME: EventHandle
    - withdraw_events:
        TYPENAME: EventHandle
ContractEvent:
  ENUM:
    0:
      V1:
        NEWTYPE:
          TYPENAME: ContractEventV1
    1:
      V2:
        NEWTYPE:
          TYPENAME: ContractEventV2
ContractEventV1:
  STRUCT:
    - key:
        TYPENAME: EventKey
    - sequence_number: U64
    - type_tag:
        TYPENAME: TypeTag
    - event_data: BYTES
ContractEventV2:
  STRUCT:
    - type_tag:
        TYPENAME: TypeTag
    - event_data: BYTES
DKGTranscript:
  STRUCT:
    - metadata:
        TYPENAME: DKGTranscriptMetadata
    - transcript_bytes: BYTES
DKGTranscriptMetadata:
  STRUCT:
    - epoch: U64
    - author:
        TYPENAME: AccountAddress
DepositEvent:
  STRUCT:
    - amount: U64
DummyValidatorTransaction:
  STRUCT:
    - valid: BOOL
    - payload: BYTES
Ed25519PublicKey:
  NEWTYPESTRUCT: BYTES
Ed25519Signature:
  NEWTYPESTRUCT: BYTES
EntryFunction:
  STRUCT:
    - module:
        TYPENAME: ModuleId
    - function:
        TYPENAME: Identifier
    - ty_args:
        SEQ:
          TYPENAME: TypeTag
    - args:
        SEQ: BYTES
EphemeralPublicKey:
  ENUM:
    0:
      Ed25519:
        STRUCT:
          - public_key:
              TYPENAME: Ed25519PublicKey
EphemeralSignature:
  ENUM:
    0:
      Ed25519:
        STRUCT:
          - signature:
              TYPENAME: Ed25519Signature
EventHandle:
  STRUCT:
    - count: U64
    - key:
        TYPENAME: EventKey
EventKey:
  STRUCT:
    - creation_number: U64
    - account_address:
        TYPENAME: AccountAddress
ExecutionStatus:
  ENUM:
    0:
      Success: UNIT
    1:
      OutOfGas: UNIT
    2:
      MoveAbort:
        STRUCT:
          - location:
              TYPENAME: AbortLocation
          - code: U64
          - info:
              OPTION:
                TYPENAME: AbortInfo
    3:
      ExecutionFailure:
        STRUCT:
          - location:
              TYPENAME: AbortLocation
          - function: U16
          - code_offset: U16
    4:
      MiscellaneousError:
        NEWTYPE:
          OPTION: U64
Groth16Zkp:
  STRUCT:
    - a:
        SEQ: STR
    - b:
        SEQ:
          SEQ: STR
    - c:
        SEQ: STR
HashValue:
  STRUCT:
    - hash:
        TUPLEARRAY:
          CONTENT: U8
          SIZE: 32
IdCommitment:
  NEWTYPESTRUCT:
    TUPLEARRAY:
      CONTENT: U8
      SIZE: 32
Identifier:
  NEWTYPESTRUCT: STR
JWKMoveStruct:
  STRUCT:
    - variant:
        TYPENAME: Any
Module:
  STRUCT:
    - code: BYTES
ModuleBundle:
  STRUCT:
    - codes:
        SEQ:
          TYPENAME: Module
ModuleId:
  STRUCT:
    - address:
        TYPENAME: AccountAddress
    - name:
        TYPENAME: Identifier
MultiEd25519PublicKey:
  NEWTYPESTRUCT: BYTES
MultiEd25519Signature:
  NEWTYPESTRUCT: BYTES
MultiKey:
  STRUCT:
    - public_keys:
        SEQ:
          TYPENAME: AnyPublicKey
    - signatures_required: U8
MultiKeyAuthenticator:
  STRUCT:
    - public_keys:
        TYPENAME: MultiKey
    - signatures:
        SEQ:
          TYPENAME: AnySignature
    - signatures_bitmap:
        TYPENAME: BitVec
Multisig:
  STRUCT:
    - multisig_address:
        TYPENAME: AccountAddress
    - transaction_payload:
        OPTION:
          TYPENAME: MultisigTransactionPayload
MultisigTransactionPayload:
  ENUM:
    0:
      EntryFunction:
        NEWTYPE:
          TYPENAME: EntryFunction
OpenIdSig:
  STRUCT:
    - jwt_sig: STR
    - jwt_payload: STR
    - uid_key: STR
    - epk_blinder:
        TUPLEARRAY:
          CONTENT: U8
          SIZE: 31
    - pepper:
        TYPENAME: Pepper
PartialAuthenticatorAssertionResponse:
  STRUCT:
    - signature:
        TYPENAME: AssertionSignature
    - authenticator_data: BYTES
    - client_data_json: BYTES
Path:
  ENUM:
    0:
      Code:
        NEWTYPE:
          TYPENAME: ModuleId
    1:
      Resource:
        NEWTYPE:
          TYPENAME: StructTag
    2:
      ResourceGroup:
        NEWTYPE:
          TYPENAME: StructTag
Pepper:
  NEWTYPESTRUCT:
    TUPLEARRAY:
      CONTENT: U8
      SIZE: 31
<<<<<<< HEAD
ProviderJWKs:
  STRUCT:
    - issuer:
        SEQ: U8
    - version: U64
    - jwks:
        SEQ:
          TYPENAME: JWKMoveStruct
QuorumCertifiedUpdate:
  STRUCT:
    - authors:
        SEQ:
          TYPENAME: AccountAddress
    - observed:
        TYPENAME: ProviderJWKs
    - multi_sig_bytes:
        SEQ: U8
=======
RandMetadata:
  STRUCT:
    - metadata_to_sign:
        TYPENAME: RandMetadataToSign
    - block_id:
        TYPENAME: HashValue
    - timestamp: U64
RandMetadataToSign:
  STRUCT:
    - epoch: U64
    - round: U64
Randomness:
  STRUCT:
    - metadata:
        TYPENAME: RandMetadata
    - randomness: BYTES
>>>>>>> ffe38cf9
RawTransaction:
  STRUCT:
    - sender:
        TYPENAME: AccountAddress
    - sequence_number: U64
    - payload:
        TYPENAME: TransactionPayload
    - max_gas_amount: U64
    - gas_unit_price: U64
    - expiration_timestamp_secs: U64
    - chain_id:
        TYPENAME: ChainId
Script:
  STRUCT:
    - code: BYTES
    - ty_args:
        SEQ:
          TYPENAME: TypeTag
    - args:
        SEQ:
          TYPENAME: TransactionArgument
Secp256k1EcdsaPrivateKey:
  NEWTYPESTRUCT: BYTES
Secp256k1EcdsaPublicKey:
  NEWTYPESTRUCT: BYTES
Secp256k1EcdsaSignature:
  NEWTYPESTRUCT: BYTES
Secp256r1EcdsaPrivateKey:
  NEWTYPESTRUCT: BYTES
Secp256r1EcdsaPublicKey:
  NEWTYPESTRUCT: BYTES
Secp256r1EcdsaSignature:
  NEWTYPESTRUCT: BYTES
SignedTransaction:
  STRUCT:
    - raw_txn:
        TYPENAME: RawTransaction
    - authenticator:
        TYPENAME: TransactionAuthenticator
SingleKeyAuthenticator:
  STRUCT:
    - public_key:
        TYPENAME: AnyPublicKey
    - signature:
        TYPENAME: AnySignature
StateKey:
  ENUM:
    0:
      AccessPath:
        NEWTYPE:
          TYPENAME: AccessPath
    1:
      TableItem:
        STRUCT:
          - handle:
              TYPENAME: TableHandle
          - key: BYTES
    2:
      Raw:
        NEWTYPE: BYTES
StateValueMetadata:
  ENUM:
    0:
      V0:
        STRUCT:
          - deposit: U64
          - creation_time_usecs: U64
    1:
      V1:
        STRUCT:
          - slot_deposit: U64
          - bytes_deposit: U64
          - creation_time_usecs: U64
StructTag:
  STRUCT:
    - address:
        TYPENAME: AccountAddress
    - module:
        TYPENAME: Identifier
    - name:
        TYPENAME: Identifier
    - type_args:
        SEQ:
          TYPENAME: TypeTag
TableHandle:
  NEWTYPESTRUCT:
    TYPENAME: AccountAddress
Transaction:
  ENUM:
    0:
      UserTransaction:
        NEWTYPE:
          TYPENAME: SignedTransaction
    1:
      GenesisTransaction:
        NEWTYPE:
          TYPENAME: WriteSetPayload
    2:
      BlockMetadata:
        NEWTYPE:
          TYPENAME: BlockMetadata
    3:
      StateCheckpoint:
        NEWTYPE:
          TYPENAME: HashValue
    4:
      ValidatorTransaction:
        NEWTYPE:
          TYPENAME: ValidatorTransaction
    5:
      BlockMetadataExt:
        NEWTYPE:
          TYPENAME: BlockMetadataExt
TransactionArgument:
  ENUM:
    0:
      U8:
        NEWTYPE: U8
    1:
      U64:
        NEWTYPE: U64
    2:
      U128:
        NEWTYPE: U128
    3:
      Address:
        NEWTYPE:
          TYPENAME: AccountAddress
    4:
      U8Vector:
        NEWTYPE: BYTES
    5:
      Bool:
        NEWTYPE: BOOL
    6:
      U16:
        NEWTYPE: U16
    7:
      U32:
        NEWTYPE: U32
    8:
      U256:
        NEWTYPE:
          TUPLEARRAY:
            CONTENT: U8
            SIZE: 32
TransactionAuthenticator:
  ENUM:
    0:
      Ed25519:
        STRUCT:
          - public_key:
              TYPENAME: Ed25519PublicKey
          - signature:
              TYPENAME: Ed25519Signature
    1:
      MultiEd25519:
        STRUCT:
          - public_key:
              TYPENAME: MultiEd25519PublicKey
          - signature:
              TYPENAME: MultiEd25519Signature
    2:
      MultiAgent:
        STRUCT:
          - sender:
              TYPENAME: AccountAuthenticator
          - secondary_signer_addresses:
              SEQ:
                TYPENAME: AccountAddress
          - secondary_signers:
              SEQ:
                TYPENAME: AccountAuthenticator
    3:
      FeePayer:
        STRUCT:
          - sender:
              TYPENAME: AccountAuthenticator
          - secondary_signer_addresses:
              SEQ:
                TYPENAME: AccountAddress
          - secondary_signers:
              SEQ:
                TYPENAME: AccountAuthenticator
          - fee_payer_address:
              TYPENAME: AccountAddress
          - fee_payer_signer:
              TYPENAME: AccountAuthenticator
    4:
      SingleSender:
        STRUCT:
          - sender:
              TYPENAME: AccountAuthenticator
TransactionData:
  ENUM:
    0:
      OnChain:
        NEWTYPE:
          TYPENAME: TransactionOnChainData
    1:
      Pending:
        NEWTYPE:
          TYPENAME: SignedTransaction
TransactionInfo:
  ENUM:
    0:
      V0:
        NEWTYPE:
          TYPENAME: TransactionInfoV0
TransactionInfoV0:
  STRUCT:
    - gas_used: U64
    - status:
        TYPENAME: ExecutionStatus
    - transaction_hash:
        TYPENAME: HashValue
    - event_root_hash:
        TYPENAME: HashValue
    - state_change_hash:
        TYPENAME: HashValue
    - state_checkpoint_hash:
        OPTION:
          TYPENAME: HashValue
    - state_cemetery_hash:
        OPTION:
          TYPENAME: HashValue
TransactionOnChainData:
  STRUCT:
    - version: U64
    - transaction:
        TYPENAME: Transaction
    - info:
        TYPENAME: TransactionInfo
    - events:
        SEQ:
          TYPENAME: ContractEvent
    - accumulator_root_hash:
        TYPENAME: HashValue
    - changes:
        TYPENAME: WriteSet
TransactionPayload:
  ENUM:
    0:
      Script:
        NEWTYPE:
          TYPENAME: Script
    1:
      ModuleBundle:
        NEWTYPE:
          TYPENAME: ModuleBundle
    2:
      EntryFunction:
        NEWTYPE:
          TYPENAME: EntryFunction
    3:
      Multisig:
        NEWTYPE:
          TYPENAME: Multisig
TypeTag:
  ENUM:
    0:
      bool: UNIT
    1:
      u8: UNIT
    2:
      u64: UNIT
    3:
      u128: UNIT
    4:
      address: UNIT
    5:
      signer: UNIT
    6:
      vector:
        NEWTYPE:
          TYPENAME: TypeTag
    7:
      struct:
        NEWTYPE:
          TYPENAME: StructTag
    8:
      u16: UNIT
    9:
      u32: UNIT
    10:
      u256: UNIT
ValidatorTransaction:
  ENUM:
    0:
      DummyTopic1:
        NEWTYPE:
          TYPENAME: DummyValidatorTransaction
    1:
<<<<<<< HEAD
      ObservedJWKsUpdates:
        STRUCT:
          - updates:
              MAP:
                KEY:
                  SEQ: U8
                VALUE:
                  TYPENAME: QuorumCertifiedUpdate
=======
      DKGResult:
        NEWTYPE:
          TYPENAME: DKGTranscript
>>>>>>> ffe38cf9
    2:
      DummyTopic2:
        NEWTYPE:
          TYPENAME: DummyValidatorTransaction
WithdrawEvent:
  STRUCT:
    - amount: U64
WriteOp:
  ENUM:
    0:
      Creation:
        NEWTYPE: BYTES
    1:
      Modification:
        NEWTYPE: BYTES
    2:
      Deletion: UNIT
    3:
      CreationWithMetadata:
        STRUCT:
          - data: BYTES
          - metadata:
              TYPENAME: StateValueMetadata
    4:
      ModificationWithMetadata:
        STRUCT:
          - data: BYTES
          - metadata:
              TYPENAME: StateValueMetadata
    5:
      DeletionWithMetadata:
        STRUCT:
          - metadata:
              TYPENAME: StateValueMetadata
WriteSet:
  ENUM:
    0:
      V0:
        NEWTYPE:
          TYPENAME: WriteSetV0
WriteSetMut:
  STRUCT:
    - write_set:
        MAP:
          KEY:
            TYPENAME: StateKey
          VALUE:
            TYPENAME: WriteOp
WriteSetPayload:
  ENUM:
    0:
      Direct:
        NEWTYPE:
          TYPENAME: ChangeSet
    1:
      Script:
        STRUCT:
          - execute_as:
              TYPENAME: AccountAddress
          - script:
              TYPENAME: Script
WriteSetV0:
  NEWTYPESTRUCT:
    TYPENAME: WriteSetMut
ZkIdPublicKey:
  STRUCT:
    - iss: STR
    - idc:
        TYPENAME: IdCommitment
ZkIdSignature:
  STRUCT:
    - sig:
        TYPENAME: ZkpOrOpenIdSig
    - jwt_header: STR
    - exp_timestamp_secs: U64
    - ephemeral_pubkey:
        TYPENAME: EphemeralPublicKey
    - ephemeral_signature:
        TYPENAME: EphemeralSignature
ZkpOrOpenIdSig:
  ENUM:
    0:
      Groth16Zkp:
        NEWTYPE:
          TYPENAME: Groth16Zkp
    1:
      OpenIdSig:
        NEWTYPE:
          TYPENAME: OpenIdSig<|MERGE_RESOLUTION|>--- conflicted
+++ resolved
@@ -372,25 +372,6 @@
     TUPLEARRAY:
       CONTENT: U8
       SIZE: 31
-<<<<<<< HEAD
-ProviderJWKs:
-  STRUCT:
-    - issuer:
-        SEQ: U8
-    - version: U64
-    - jwks:
-        SEQ:
-          TYPENAME: JWKMoveStruct
-QuorumCertifiedUpdate:
-  STRUCT:
-    - authors:
-        SEQ:
-          TYPENAME: AccountAddress
-    - observed:
-        TYPENAME: ProviderJWKs
-    - multi_sig_bytes:
-        SEQ: U8
-=======
 RandMetadata:
   STRUCT:
     - metadata_to_sign:
@@ -407,7 +388,6 @@
     - metadata:
         TYPENAME: RandMetadata
     - randomness: BYTES
->>>>>>> ffe38cf9
 RawTransaction:
   STRUCT:
     - sender:
@@ -701,7 +681,14 @@
         NEWTYPE:
           TYPENAME: DummyValidatorTransaction
     1:
-<<<<<<< HEAD
+      DKGResult:
+        NEWTYPE:
+          TYPENAME: DKGTranscript
+    2:
+      DummyTopic2:
+        NEWTYPE:
+          TYPENAME: DummyValidatorTransaction
+    3:
       ObservedJWKsUpdates:
         STRUCT:
           - updates:
@@ -710,15 +697,6 @@
                   SEQ: U8
                 VALUE:
                   TYPENAME: QuorumCertifiedUpdate
-=======
-      DKGResult:
-        NEWTYPE:
-          TYPENAME: DKGTranscript
->>>>>>> ffe38cf9
-    2:
-      DummyTopic2:
-        NEWTYPE:
-          TYPENAME: DummyValidatorTransaction
 WithdrawEvent:
   STRUCT:
     - amount: U64
