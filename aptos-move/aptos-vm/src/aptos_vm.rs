// Copyright © Aptos Foundation
// Parts of the project are originally copyright © Meta Platforms, Inc.
// SPDX-License-Identifier: Apache-2.0

use crate::{
    adapter_common::{
        discard_error_output, discard_error_vm_status, PreprocessedTransaction, VMAdapter,
    },
    aptos_vm_impl::{get_transaction_output, AptosVMImpl, AptosVMInternals},
    block_executor::{AptosTransactionOutput, BlockAptosVM},
    counters::*,
    data_cache::StorageAdapter,
    errors::expect_only_successful_execution,
    move_vm_ext::{MoveResolverExt, RespawnedSession, SessionExt, SessionId},
    sharded_block_executor::{executor_client::ExecutorClient, ShardedBlockExecutor},
    system_module_names::*,
    transaction_metadata::TransactionMetadata,
    verifier, VMExecutor, VMValidator,
};
use anyhow::{anyhow, Result};
use aptos_aggregator::delta_change_set::DeltaChangeSet;
use aptos_block_executor::txn_commit_hook::NoOpTransactionCommitHook;
use aptos_crypto::HashValue;
use aptos_framework::natives::code::PublishRequest;
use aptos_gas_algebra::Gas;
use aptos_gas_meter::{AptosGasMeter, StandardGasAlgebra, StandardGasMeter};
use aptos_gas_schedule::VMGasParameters;
use aptos_logger::{enabled, prelude::*, Level};
use aptos_memory_usage_tracker::MemoryTrackedGasMeter;
use aptos_mvhashmap::types::TxnIndex;
use aptos_state_view::StateView;
use aptos_types::{
    account_config,
    account_config::new_block_event_key,
    block_executor::partitioner::SubBlocksForShard,
    block_metadata::BlockMetadata,
    fee_statement::FeeStatement,
    on_chain_config::{new_epoch_event_key, FeatureFlag, TimedFeatureOverride},
    transaction::{
        analyzed_transaction::AnalyzedTransaction, EntryFunction, ExecutionError, ExecutionStatus,
        ModuleBundle, Multisig, MultisigTransactionPayload, SignatureCheckedTransaction,
        SignedTransaction, Transaction, TransactionOutput, TransactionPayload, TransactionStatus,
        VMValidatorResult, WriteSetPayload,
    },
    vm_status::{AbortLocation, StatusCode, VMStatus},
    write_set::WriteSet,
};
use aptos_utils::{aptos_try, return_on_failure};
use aptos_vm_logging::{log_schema::AdapterLogSchema, speculative_error, speculative_log};
use aptos_vm_types::{
    change_set::VMChangeSet,
    output::VMOutput,
    storage::{ChangeSetConfigs, StorageGasParameters},
};
use fail::fail_point;
use move_binary_format::{
    access::ModuleAccess,
    compatibility::Compatibility,
    errors::{verification_error, Location, PartialVMError, VMError, VMResult},
    CompiledModule, IndexKind,
};
use move_core_types::{
    account_address::AccountAddress,
    ident_str,
    identifier::Identifier,
    language_storage::{ModuleId, TypeTag},
    transaction_argument::convert_txn_args,
    value::{serialize_values, MoveValue},
    vm_status::StatusType,
};
use move_vm_runtime::session::SerializedReturnValues;
use move_vm_types::gas::UnmeteredGasMeter;
use num_cpus;
use once_cell::sync::{Lazy, OnceCell};
use std::{
    cmp::{max, min},
    collections::{BTreeMap, BTreeSet},
    convert::{AsMut, AsRef},
    marker::Sync,
    sync::{
        atomic::{AtomicBool, Ordering},
        Arc,
    },
};

static EXECUTION_CONCURRENCY_LEVEL: OnceCell<usize> = OnceCell::new();
static NUM_EXECUTION_SHARD: OnceCell<usize> = OnceCell::new();
static NUM_PROOF_READING_THREADS: OnceCell<usize> = OnceCell::new();
static PARANOID_TYPE_CHECKS: OnceCell<bool> = OnceCell::new();
static PROCESSED_TRANSACTIONS_DETAILED_COUNTERS: OnceCell<bool> = OnceCell::new();
static TIMED_FEATURE_OVERRIDE: OnceCell<TimedFeatureOverride> = OnceCell::new();

pub static RAYON_EXEC_POOL: Lazy<Arc<rayon::ThreadPool>> = Lazy::new(|| {
    Arc::new(
        rayon::ThreadPoolBuilder::new()
            .num_threads(num_cpus::get())
            .thread_name(|index| format!("par_exec_{}", index))
            .build()
            .unwrap(),
    )
});

/// Remove this once the bundle is removed from the code.
static MODULE_BUNDLE_DISALLOWED: AtomicBool = AtomicBool::new(true);
pub fn allow_module_bundle_for_test() {
    MODULE_BUNDLE_DISALLOWED.store(false, Ordering::Relaxed);
}

pub struct AptosVM(pub(crate) AptosVMImpl);

struct AptosSimulationVM(AptosVM);

macro_rules! unwrap_or_discard {
    ($res:expr) => {
        match $res {
            Ok(s) => s,
            Err(e) => return discard_error_vm_status(e),
        }
    };
}

impl AptosVM {
    pub fn new(state: &impl StateView) -> Self {
        Self(AptosVMImpl::new(state))
    }

    pub fn new_for_validation(state: &impl StateView) -> Self {
        info!(
            AdapterLogSchema::new(state.id(), 0),
            "Adapter created for Validation"
        );
        Self::new(state)
    }

    /// Sets execution concurrency level when invoked the first time.
    pub fn set_concurrency_level_once(mut concurrency_level: usize) {
        concurrency_level = min(concurrency_level, num_cpus::get());
        // Only the first call succeeds, due to OnceCell semantics.
        EXECUTION_CONCURRENCY_LEVEL.set(concurrency_level).ok();
    }

    /// Get the concurrency level if already set, otherwise return default 1
    /// (sequential execution).
    ///
    /// The concurrency level is fixed to 1 if gas profiling is enabled.
    pub fn get_concurrency_level() -> usize {
        match EXECUTION_CONCURRENCY_LEVEL.get() {
            Some(concurrency_level) => *concurrency_level,
            None => 1,
        }
    }

    pub fn set_num_shards_once(mut num_shards: usize) {
        num_shards = max(num_shards, 1);
        // Only the first call succeeds, due to OnceCell semantics.
        NUM_EXECUTION_SHARD.set(num_shards).ok();
    }

    pub fn get_num_shards() -> usize {
        match NUM_EXECUTION_SHARD.get() {
            Some(num_shards) => *num_shards,
            None => 1,
        }
    }

    /// Sets runtime config when invoked the first time.
    pub fn set_paranoid_type_checks(enable: bool) {
        // Only the first call succeeds, due to OnceCell semantics.
        PARANOID_TYPE_CHECKS.set(enable).ok();
    }

    /// Get the paranoid type check flag if already set, otherwise return default true
    pub fn get_paranoid_checks() -> bool {
        match PARANOID_TYPE_CHECKS.get() {
            Some(enable) => *enable,
            None => true,
        }
    }

    // Set the override profile for timed features.
    pub fn set_timed_feature_override(profile: TimedFeatureOverride) {
        TIMED_FEATURE_OVERRIDE.set(profile).ok();
    }

    pub fn get_timed_feature_override() -> Option<TimedFeatureOverride> {
        TIMED_FEATURE_OVERRIDE.get().cloned()
    }

    /// Sets the # of async proof reading threads.
    pub fn set_num_proof_reading_threads_once(mut num_threads: usize) {
        // TODO(grao): Do more analysis to tune this magic number.
        num_threads = min(num_threads, 256);
        // Only the first call succeeds, due to OnceCell semantics.
        NUM_PROOF_READING_THREADS.set(num_threads).ok();
    }

    /// Returns the # of async proof reading threads if already set, otherwise return default value
    /// (32).
    pub fn get_num_proof_reading_threads() -> usize {
        match NUM_PROOF_READING_THREADS.get() {
            Some(num_threads) => *num_threads,
            None => 32,
        }
    }

    /// Sets addigional details in counters when invoked the first time.
    pub fn set_processed_transactions_detailed_counters() {
        // Only the first call succeeds, due to OnceCell semantics.
        PROCESSED_TRANSACTIONS_DETAILED_COUNTERS.set(true).ok();
    }

    /// Get whether we should capture additional details in counters
    pub fn get_processed_transactions_detailed_counters() -> bool {
        match PROCESSED_TRANSACTIONS_DETAILED_COUNTERS.get() {
            Some(value) => *value,
            None => false,
        }
    }

    pub fn internals(&self) -> AptosVMInternals {
        AptosVMInternals::new(&self.0)
    }

    /// Load a module into its internal MoveVM's code cache.
    pub fn load_module(
        &self,
        module_id: &ModuleId,
        resolver: &impl MoveResolverExt,
    ) -> VMResult<Arc<CompiledModule>> {
        self.0.load_module(module_id, resolver)
    }

    /// Generates a transaction output for a transaction that encountered errors during the
    /// execution process. This is public for now only for tests.
    pub fn failed_transaction_cleanup(
        &self,
        txn_idx: TxnIndex,
        error_code: VMStatus,
        gas_meter: &mut impl AptosGasMeter,
        txn_data: &TransactionMetadata,
        resolver: &impl MoveResolverExt,
        log_context: &AdapterLogSchema,
        change_set_configs: &ChangeSetConfigs,
    ) -> VMOutput {
        self.failed_transaction_cleanup_and_keep_vm_status(
            txn_idx,
            error_code,
            gas_meter,
            txn_data,
            resolver,
            log_context,
            change_set_configs,
        )
        .1
    }

    pub fn as_move_resolver<'a, S: StateView>(&self, state_view: &'a S) -> StorageAdapter<'a, S> {
        StorageAdapter::new_with_cached_config(
            state_view,
            self.0.get_gas_feature_version(),
            self.0.get_features(),
        )
    }

    fn fee_statement_from_gas_meter(
        txn_data: &TransactionMetadata,
        gas_meter: &impl AptosGasMeter,
    ) -> FeeStatement {
        let gas_used = txn_data
            .max_gas_amount()
            .checked_sub(gas_meter.balance())
            .expect("Balance should always be less than or equal to max gas amount");
        FeeStatement::new(
            gas_used.into(),
            u64::from(gas_meter.execution_gas_used()),
            u64::from(gas_meter.io_gas_used()),
            u64::from(gas_meter.storage_fee_used_in_gas_units()),
            u64::from(gas_meter.storage_fee_used()),
        )
    }

    fn failed_transaction_cleanup_and_keep_vm_status(
        &self,
        txn_idx: TxnIndex,
        error_code: VMStatus,
        gas_meter: &mut impl AptosGasMeter,
        txn_data: &TransactionMetadata,
        resolver: &impl MoveResolverExt,
        log_context: &AdapterLogSchema,
        change_set_configs: &ChangeSetConfigs,
    ) -> (VMStatus, VMOutput) {
<<<<<<< HEAD
        let mut session =
            self.0
                .new_session(txn_idx, resolver, SessionId::epilogue_meta(txn_data), true);
=======
        let mut session = self
            .0
            .new_session(resolver, SessionId::epilogue_meta(txn_data));
>>>>>>> b067cab1

        match TransactionStatus::from_vm_status(
            error_code.clone(),
            self.0
                .get_features()
                .is_enabled(FeatureFlag::CHARGE_INVARIANT_VIOLATION),
        ) {
            TransactionStatus::Keep(status) => {
                // Inject abort info if available.
                let status = match status {
                    ExecutionStatus::MoveAbort {
                        location: AbortLocation::Module(module),
                        code,
                        ..
                    } => {
                        let info = self.0.extract_abort_info(&module, code);
                        ExecutionStatus::MoveAbort {
                            location: AbortLocation::Module(module),
                            code,
                            info,
                        }
                    },
                    _ => status,
                };
                // The transaction should be charged for gas, so run the epilogue to do that.
                // This is running in a new session that drops any side effects from the
                // attempted transaction (e.g., spending funds that were needed to pay for gas),
                // so even if the previous failure occurred while running the epilogue, it
                // should not fail now. If it somehow fails here, there is no choice but to
                // discard the transaction.
                if let Err(e) = self.0.run_failure_epilogue(
                    &mut session,
                    gas_meter.balance(),
                    txn_data,
                    log_context,
                ) {
                    return discard_error_vm_status(e);
                }
                let fee_statement = AptosVM::fee_statement_from_gas_meter(txn_data, gas_meter);
                let txn_output = get_transaction_output(
                    &mut (),
                    session,
                    fee_statement,
                    status,
                    change_set_configs,
                )
                .unwrap_or_else(|e| discard_error_vm_status(e).1);
                (error_code, txn_output)
            },
            TransactionStatus::Discard(status) => {
                (VMStatus::error(status, None), discard_error_output(status))
            },
            TransactionStatus::Retry => unreachable!(),
        }
    }

    fn success_transaction_cleanup(
        &self,
        mut respawned_session: RespawnedSession,
        gas_meter: &mut impl AptosGasMeter,
        txn_data: &TransactionMetadata,
        log_context: &AdapterLogSchema,
        change_set_configs: &ChangeSetConfigs,
    ) -> Result<(VMStatus, VMOutput), VMStatus> {
        respawned_session.execute(|session| {
            self.0
                .run_success_epilogue(session, gas_meter.balance(), txn_data, log_context)
        })?;
        let change_set = respawned_session.finish(change_set_configs)?;
        let fee_statement = AptosVM::fee_statement_from_gas_meter(txn_data, gas_meter);
        let output = VMOutput::new(
            change_set,
            fee_statement,
            TransactionStatus::Keep(ExecutionStatus::Success),
        );

        Ok((VMStatus::Executed, output))
    }

    fn validate_and_execute_entry_function(
        &self,
        session: &mut SessionExt,
        gas_meter: &mut impl AptosGasMeter,
        senders: Vec<AccountAddress>,
        script_fn: &EntryFunction,
    ) -> Result<SerializedReturnValues, VMStatus> {
        let function = session.load_function(
            script_fn.module(),
            script_fn.function(),
            script_fn.ty_args(),
        )?;
        let struct_constructors = self
            .0
            .get_features()
            .is_enabled(FeatureFlag::STRUCT_CONSTRUCTORS);
        let args = verifier::transaction_arg_validation::validate_combine_signer_and_txn_args(
            session,
            senders,
            script_fn.args().to_vec(),
            &function,
            struct_constructors,
        )?;
        Ok(session.execute_entry_function(
            script_fn.module(),
            script_fn.function(),
            script_fn.ty_args().to_vec(),
            args,
            gas_meter,
        )?)
    }

    fn execute_script_or_entry_function(
        &self,
        resolver: &impl MoveResolverExt,
        mut session: SessionExt,
        gas_meter: &mut impl AptosGasMeter,
        txn_data: &TransactionMetadata,
        payload: &TransactionPayload,
        log_context: &AdapterLogSchema,
        new_published_modules_loaded: &mut bool,
        change_set_configs: &ChangeSetConfigs,
    ) -> Result<(VMStatus, VMOutput), VMStatus> {
        fail_point!("move_adapter::execute_script_or_entry_function", |_| {
            Err(VMStatus::Error {
                status_code: StatusCode::UNKNOWN_INVARIANT_VIOLATION_ERROR,
                sub_status: Some(move_core_types::vm_status::sub_status::unknown_invariant_violation::EPARANOID_FAILURE),
                message: None,
            })
        });

        // Run the execution logic
        {
            gas_meter.charge_intrinsic_gas_for_transaction(txn_data.transaction_size())?;

            match payload {
                TransactionPayload::Script(script) => {
                    let loaded_func =
                        session.load_script(script.code(), script.ty_args().to_vec())?;
                    let args =
                        verifier::transaction_arg_validation::validate_combine_signer_and_txn_args(
                            &mut session,
                            txn_data.senders(),
                            convert_txn_args(script.args()),
                            &loaded_func,
                            self.0
                                .get_features()
                                .is_enabled(FeatureFlag::STRUCT_CONSTRUCTORS),
                        )?;
                    session.execute_script(
                        script.code(),
                        script.ty_args().to_vec(),
                        args,
                        gas_meter,
                    )?;
                },
                TransactionPayload::EntryFunction(script_fn) => {
                    self.validate_and_execute_entry_function(
                        &mut session,
                        gas_meter,
                        txn_data.senders(),
                        script_fn,
                    )?;
                },

                // Not reachable as this function should only be invoked for entry or script
                // transaction payload.
                _ => {
                    return Err(VMStatus::error(StatusCode::UNREACHABLE, None));
                },
            };

            self.resolve_pending_code_publish(
                &mut session,
                gas_meter,
                new_published_modules_loaded,
            )?;

            let respawned_session = self.charge_change_set_and_respawn_session(
                session,
                resolver,
                gas_meter,
                change_set_configs,
                txn_data,
            )?;

            self.success_transaction_cleanup(
                respawned_session,
                gas_meter,
                txn_data,
                log_context,
                change_set_configs,
            )
        }
    }

    fn charge_change_set_and_respawn_session<'r, 'l>(
        &'l self,
        session: SessionExt,
        resolver: &'r impl MoveResolverExt,
        gas_meter: &mut impl AptosGasMeter,
        change_set_configs: &ChangeSetConfigs,
        txn_data: &TransactionMetadata,
    ) -> Result<RespawnedSession<'r, 'l>, VMStatus> {
        let txn_idx = session.txn_idx;
        let change_set = session.finish(&mut (), change_set_configs)?;

        for (key, op) in change_set.write_set() {
            gas_meter.charge_io_gas_for_write(key, op)?;
        }

        gas_meter.charge_storage_fee_for_all(
            change_set.write_set().iter(),
            change_set.events(),
            txn_data.transaction_size,
            txn_data.gas_unit_price,
        )?;

        // TODO(Gas): Charge for aggregator writes
        let session_id = SessionId::epilogue_meta(txn_data);
        RespawnedSession::spawn(txn_idx, &self.0, session_id, resolver, change_set)
    }

    // Execute a multisig transaction:
    // 1. Obtain the payload of the transaction to execute. This could have been stored on chain
    // when the multisig transaction was created.
    // 2. Execute the target payload. If this fails, discard the session and keep the gas meter and
    // failure object. In case of success, keep the session and also do any necessary module publish
    // cleanup.
    // 3. Call post transaction cleanup function in multisig account module with the result from (2)
    fn execute_multisig_transaction(
        &self,
        resolver: &impl MoveResolverExt,
        mut session: SessionExt,
        gas_meter: &mut impl AptosGasMeter,
        txn_data: &TransactionMetadata,
        txn_payload: &Multisig,
        log_context: &AdapterLogSchema,
        new_published_modules_loaded: &mut bool,
        change_set_configs: &ChangeSetConfigs,
    ) -> Result<(VMStatus, VMOutput), VMStatus> {
        fail_point!("move_adapter::execute_multisig_transaction", |_| {
            Err(VMStatus::error(
                StatusCode::UNKNOWN_INVARIANT_VIOLATION_ERROR,
                None,
            ))
        });

        gas_meter.charge_intrinsic_gas_for_transaction(txn_data.transaction_size())?;

        // Step 1: Obtain the payload. If any errors happen here, the entire transaction should fail
        let invariant_violation_error = || {
            PartialVMError::new(StatusCode::UNKNOWN_INVARIANT_VIOLATION_ERROR)
                .with_message("MultiSig transaction error".to_string())
                .finish(Location::Undefined)
        };
        let provided_payload = if let Some(payload) = &txn_payload.transaction_payload {
            bcs::to_bytes(&payload).map_err(|_| invariant_violation_error())?
        } else {
            // Default to empty bytes if payload is not provided.
            bcs::to_bytes::<Vec<u8>>(&vec![]).map_err(|_| invariant_violation_error())?
        };
        // Failures here will be propagated back.
        let payload_bytes: Vec<Vec<u8>> = session
            .execute_function_bypass_visibility(
                &MULTISIG_ACCOUNT_MODULE,
                GET_NEXT_TRANSACTION_PAYLOAD,
                vec![],
                serialize_values(&vec![
                    MoveValue::Address(txn_payload.multisig_address),
                    MoveValue::vector_u8(provided_payload),
                ]),
                gas_meter,
            )?
            .return_values
            .into_iter()
            .map(|(bytes, _ty)| bytes)
            .collect::<Vec<_>>();
        let payload_bytes = payload_bytes
            .first()
            // We expect the payload to either exists on chain or be passed along with the
            // transaction.
            .ok_or_else(|| {
                PartialVMError::new(StatusCode::UNKNOWN_INVARIANT_VIOLATION_ERROR)
                    .with_message("Multisig payload bytes return error".to_string())
                    .finish(Location::Undefined)
            })?;
        // We have to deserialize twice as the first time returns the actual return type of the
        // function, which is vec<u8>. The second time deserializes it into the correct
        // EntryFunction payload type.
        // If either deserialization fails for some reason, that means the user provided incorrect
        // payload data either during transaction creation or execution.
        let deserialization_error = PartialVMError::new(StatusCode::FAILED_TO_DESERIALIZE_ARGUMENT)
            .finish(Location::Undefined);
        let payload_bytes =
            bcs::from_bytes::<Vec<u8>>(payload_bytes).map_err(|_| deserialization_error.clone())?;
        let payload = bcs::from_bytes::<MultisigTransactionPayload>(&payload_bytes)
            .map_err(|_| deserialization_error)?;

        // Step 2: Execute the target payload. Transaction failure here is tolerated. In case of any
        // failures, we'll discard the session and start a new one. This ensures that any data
        // changes are not persisted.
        // The multisig transaction would still be considered executed even if execution fails.
        let execution_result = match payload {
            MultisigTransactionPayload::EntryFunction(entry_function) => self
                .execute_multisig_entry_function(
                    &mut session,
                    gas_meter,
                    txn_payload.multisig_address,
                    &entry_function,
                    new_published_modules_loaded,
                ),
        };

        // Step 3: Call post transaction cleanup function in multisig account module with the result
        // from Step 2.
        // Note that we don't charge execution or writeset gas for cleanup routines. This is
        // consistent with the high-level success/failure cleanup routines for user transactions.
        let cleanup_args = serialize_values(&vec![
            MoveValue::Address(txn_data.sender),
            MoveValue::Address(txn_payload.multisig_address),
            MoveValue::vector_u8(payload_bytes),
        ]);
        let respawned_session = if let Err(execution_error) = execution_result {
            // Invalidate the loader cache in case there was a new module loaded from a module
            // publish request that failed.
            // This is redundant with the logic in execute_user_transaction but unfortunately is
            // necessary here as executing the underlying call can fail without this function
            // returning an error to execute_user_transaction.
            if *new_published_modules_loaded {
                self.0.mark_loader_cache_as_invalid();
            };
            self.failure_multisig_payload_cleanup(
                session.txn_idx,
                resolver,
                execution_error,
                txn_data,
                cleanup_args,
            )?
        } else {
            self.success_multisig_payload_cleanup(
                resolver,
                session,
                gas_meter,
                txn_data,
                cleanup_args,
                change_set_configs,
            )?
        };

        // TODO(Gas): Charge for aggregator writes
        self.success_transaction_cleanup(
            respawned_session,
            gas_meter,
            txn_data,
            log_context,
            change_set_configs,
        )
    }

    fn execute_multisig_entry_function(
        &self,
        session: &mut SessionExt,
        gas_meter: &mut impl AptosGasMeter,
        multisig_address: AccountAddress,
        payload: &EntryFunction,
        new_published_modules_loaded: &mut bool,
    ) -> Result<(), VMStatus> {
        // If txn args are not valid, we'd still consider the transaction as executed but
        // failed. This is primarily because it's unrecoverable at this point.
        self.validate_and_execute_entry_function(
            session,
            gas_meter,
            vec![multisig_address],
            payload,
        )?;

        // Resolve any pending module publishes in case the multisig transaction is deploying
        // modules.
        self.resolve_pending_code_publish(session, gas_meter, new_published_modules_loaded)?;
        Ok(())
    }

    fn success_multisig_payload_cleanup<'r, 'l>(
        &'l self,
        resolver: &'r impl MoveResolverExt,
        session: SessionExt,
        gas_meter: &mut impl AptosGasMeter,
        txn_data: &TransactionMetadata,
        cleanup_args: Vec<Vec<u8>>,
        change_set_configs: &ChangeSetConfigs,
    ) -> Result<RespawnedSession<'r, 'l>, VMStatus> {
        // Charge gas for writeset before we do cleanup. This ensures we don't charge gas for
        // cleanup writeset changes, which is consistent with outer-level success cleanup
        // flow. We also wouldn't need to worry that we run out of gas when doing cleanup.
        let mut respawned_session = self.charge_change_set_and_respawn_session(
            session,
            resolver,
            gas_meter,
            change_set_configs,
            txn_data,
        )?;
        respawned_session.execute(|session| {
            session.execute_function_bypass_visibility(
                &MULTISIG_ACCOUNT_MODULE,
                SUCCESSFUL_TRANSACTION_EXECUTION_CLEANUP,
                vec![],
                cleanup_args,
                &mut UnmeteredGasMeter,
            )
        })?;
        Ok(respawned_session)
    }

    fn failure_multisig_payload_cleanup<'r, 'l>(
        &'l self,
        txn_idx: TxnIndex,
        resolver: &'r impl MoveResolverExt,
        execution_error: VMStatus,
        txn_data: &TransactionMetadata,
        mut cleanup_args: Vec<Vec<u8>>,
    ) -> Result<RespawnedSession<'r, 'l>, VMStatus> {
        // Start a fresh session for running cleanup that does not contain any changes from
        // the inner function call earlier (since it failed).
        let mut respawned_session = RespawnedSession::spawn(
            txn_idx,
            &self.0,
            SessionId::epilogue_meta(txn_data),
            resolver,
            VMChangeSet::empty(),
        )?;

        let execution_error = ExecutionError::try_from(execution_error)
            .map_err(|_| VMStatus::error(StatusCode::UNREACHABLE, None))?;
        // Serialization is not expected to fail so we're using invariant_violation error here.
        cleanup_args.push(bcs::to_bytes(&execution_error).map_err(|_| {
            PartialVMError::new(StatusCode::UNKNOWN_INVARIANT_VIOLATION_ERROR)
                .with_message("MultiSig payload cleanup error.".to_string())
                .finish(Location::Undefined)
        })?);
        respawned_session.execute(|session| {
            session.execute_function_bypass_visibility(
                &MULTISIG_ACCOUNT_MODULE,
                FAILED_TRANSACTION_EXECUTION_CLEANUP,
                vec![],
                cleanup_args,
                &mut UnmeteredGasMeter,
            )
        })?;
        Ok(respawned_session)
    }

    fn verify_module_bundle(
        session: &mut SessionExt,
        module_bundle: &ModuleBundle,
    ) -> VMResult<()> {
        for module_blob in module_bundle.iter() {
            match CompiledModule::deserialize(module_blob.code()) {
                Ok(module) => {
                    // verify the module doesn't exist
                    if session.load_module(&module.self_id()).is_ok() {
                        return Err(verification_error(
                            StatusCode::DUPLICATE_MODULE_NAME,
                            IndexKind::AddressIdentifier,
                            module.self_handle_idx().0,
                        )
                        .finish(Location::Undefined));
                    }
                },
                Err(err) => return Err(err.finish(Location::Undefined)),
            }
        }
        Ok(())
    }

    /// Execute all module initializers.
    fn execute_module_initialization(
        &self,
        session: &mut SessionExt,
        gas_meter: &mut impl AptosGasMeter,
        modules: &[CompiledModule],
        exists: BTreeSet<ModuleId>,
        senders: &[AccountAddress],
        new_published_modules_loaded: &mut bool,
    ) -> VMResult<()> {
        let init_func_name = ident_str!("init_module");
        for module in modules {
            if exists.contains(&module.self_id()) {
                // Call initializer only on first publish.
                continue;
            }
            *new_published_modules_loaded = true;
            let init_function = session.load_function(&module.self_id(), init_func_name, &[]);
            // it is ok to not have init_module function
            // init_module function should be (1) private and (2) has no return value
            // Note that for historic reasons, verification here is treated
            // as StatusCode::CONSTRAINT_NOT_SATISFIED, there this cannot be unified
            // with the general verify_module above.
            if init_function.is_ok() {
                if verifier::module_init::verify_module_init_function(module).is_ok() {
                    let args: Vec<Vec<u8>> = senders
                        .iter()
                        .map(|s| MoveValue::Signer(*s).simple_serialize().unwrap())
                        .collect();
                    session.execute_function_bypass_visibility(
                        &module.self_id(),
                        init_func_name,
                        vec![],
                        args,
                        gas_meter,
                    )?;
                } else {
                    return Err(PartialVMError::new(StatusCode::CONSTRAINT_NOT_SATISFIED)
                        .finish(Location::Undefined));
                }
            }
        }
        Ok(())
    }

    /// Deserialize a module bundle.
    fn deserialize_module_bundle(&self, modules: &ModuleBundle) -> VMResult<Vec<CompiledModule>> {
        let max_version = if self
            .0
            .get_features()
            .is_enabled(FeatureFlag::VM_BINARY_FORMAT_V6)
        {
            6
        } else {
            5
        };
        let mut result = vec![];
        for module_blob in modules.iter() {
            match CompiledModule::deserialize_with_max_version(module_blob.code(), max_version) {
                Ok(module) => {
                    result.push(module);
                },
                Err(_err) => {
                    return Err(PartialVMError::new(StatusCode::CODE_DESERIALIZATION_ERROR)
                        .finish(Location::Undefined))
                },
            }
        }
        Ok(result)
    }

    /// Execute a module bundle load request.
    /// TODO: this is going to be deprecated and removed in favor of code publishing via
    /// NativeCodeContext
    fn execute_modules(
        &self,
        resolver: &impl MoveResolverExt,
        mut session: SessionExt,
        gas_meter: &mut impl AptosGasMeter,
        txn_data: &TransactionMetadata,
        modules: &ModuleBundle,
        log_context: &AdapterLogSchema,
        new_published_modules_loaded: &mut bool,
        change_set_configs: &ChangeSetConfigs,
    ) -> Result<(VMStatus, VMOutput), VMStatus> {
        if MODULE_BUNDLE_DISALLOWED.load(Ordering::Relaxed) {
            return Err(VMStatus::error(StatusCode::FEATURE_UNDER_GATING, None));
        }
        fail_point!("move_adapter::execute_module", |_| {
            Err(VMStatus::error(
                StatusCode::UNKNOWN_INVARIANT_VIOLATION_ERROR,
                None,
            ))
        });

        gas_meter.charge_intrinsic_gas_for_transaction(txn_data.transaction_size())?;

        Self::verify_module_bundle(&mut session, modules)?;
        session.publish_module_bundle_with_compat_config(
            modules.clone().into_inner(),
            txn_data.sender(),
            gas_meter,
            Compatibility::new(
                true,
                true,
                !self
                    .0
                    .get_features()
                    .is_enabled(FeatureFlag::TREAT_FRIEND_AS_PRIVATE),
            ),
        )?;

        // call init function of the each module
        self.execute_module_initialization(
            &mut session,
            gas_meter,
            &self.deserialize_module_bundle(modules)?,
            BTreeSet::new(),
            &[txn_data.sender()],
            new_published_modules_loaded,
        )?;

        let respawned_session = self.charge_change_set_and_respawn_session(
            session,
            resolver,
            gas_meter,
            change_set_configs,
            txn_data,
        )?;

        self.success_transaction_cleanup(
            respawned_session,
            gas_meter,
            txn_data,
            log_context,
            change_set_configs,
        )
    }

    /// Resolve a pending code publish request registered via the NativeCodeContext.
    fn resolve_pending_code_publish(
        &self,
        session: &mut SessionExt,
        gas_meter: &mut impl AptosGasMeter,
        new_published_modules_loaded: &mut bool,
    ) -> VMResult<()> {
        if let Some(PublishRequest {
            destination,
            bundle,
            expected_modules,
            allowed_deps,
            check_compat: _,
        }) = session.extract_publish_request()
        {
            // TODO: unfortunately we need to deserialize the entire bundle here to handle
            // `init_module` and verify some deployment conditions, while the VM need to do
            // the deserialization again. Consider adding an API to MoveVM which allows to
            // directly pass CompiledModule.
            let modules = self.deserialize_module_bundle(&bundle)?;

            // Validate the module bundle
            self.validate_publish_request(session, &modules, expected_modules, allowed_deps)?;

            // Check what modules exist before publishing.
            let mut exists = BTreeSet::new();
            for m in &modules {
                let id = m.self_id();
                if session.exists_module(&id)? {
                    exists.insert(id);
                }
            }

            // Publish the bundle and execute initializers
            // publish_module_bundle doesn't actually load the published module into
            // the loader cache. It only puts the module data in the data cache.
            return_on_failure!(session.publish_module_bundle_with_compat_config(
                bundle.into_inner(),
                destination,
                gas_meter,
                Compatibility::new(
                    true,
                    true,
                    !self
                        .0
                        .get_features()
                        .is_enabled(FeatureFlag::TREAT_FRIEND_AS_PRIVATE),
                ),
            ));

            self.execute_module_initialization(
                session,
                gas_meter,
                &modules,
                exists,
                &[destination],
                new_published_modules_loaded,
            )
        } else {
            Ok(())
        }
    }

    /// Validate a publish request.
    fn validate_publish_request(
        &self,
        session: &mut SessionExt,
        modules: &[CompiledModule],
        mut expected_modules: BTreeSet<String>,
        allowed_deps: Option<BTreeMap<AccountAddress, BTreeSet<String>>>,
    ) -> VMResult<()> {
        for m in modules {
            if !expected_modules.remove(m.self_id().name().as_str()) {
                return Err(Self::metadata_validation_error(&format!(
                    "unregistered module: '{}'",
                    m.self_id().name()
                )));
            }
            if let Some(allowed) = &allowed_deps {
                for dep in m.immediate_dependencies() {
                    if !allowed
                        .get(dep.address())
                        .map(|modules| {
                            modules.contains("") || modules.contains(dep.name().as_str())
                        })
                        .unwrap_or(false)
                    {
                        return Err(Self::metadata_validation_error(&format!(
                            "unregistered dependency: '{}'",
                            dep
                        )));
                    }
                }
            }
            aptos_framework::verify_module_metadata(m, self.0.get_features())
                .map_err(|err| Self::metadata_validation_error(&err.to_string()))?;
        }
        verifier::resource_groups::validate_resource_groups(session, modules)?;

        if !expected_modules.is_empty() {
            return Err(Self::metadata_validation_error(
                "not all registered modules published",
            ));
        }
        Ok(())
    }

    fn metadata_validation_error(msg: &str) -> VMError {
        PartialVMError::new(StatusCode::CONSTRAINT_NOT_SATISFIED)
            .with_message(format!("metadata and code bundle mismatch: {}", msg))
            .finish(Location::Undefined)
    }

    fn make_standard_gas_meter(
        &self,
        balance: Gas,
        log_context: &AdapterLogSchema,
    ) -> Result<MemoryTrackedGasMeter<StandardGasMeter<StandardGasAlgebra>>, VMStatus> {
        Ok(MemoryTrackedGasMeter::new(StandardGasMeter::new(
            StandardGasAlgebra::new(
                self.0.get_gas_feature_version(),
                self.0.get_gas_parameters(log_context)?.vm.clone(),
                self.0.get_storage_gas_parameters(log_context)?.clone(),
                balance,
            ),
        )))
    }

    fn execute_user_transaction_impl(
        &self,
        txn_idx: TxnIndex,
        resolver: &impl MoveResolverExt,
        txn: &SignatureCheckedTransaction,
        log_context: &AdapterLogSchema,
        gas_meter: &mut impl AptosGasMeter,
    ) -> (VMStatus, VMOutput) {
        // Revalidate the transaction.
<<<<<<< HEAD
        let mut session = self
            .0
            .new_session(txn_idx, resolver, SessionId::prologue(txn), true);
=======
        let mut session = self.0.new_session(resolver, SessionId::prologue(txn));
>>>>>>> b067cab1
        if let Err(err) = self.validate_signature_checked_transaction(
            &mut session,
            resolver,
            txn,
            false,
            log_context,
        ) {
            return discard_error_vm_status(err);
        };

        if self.0.get_gas_feature_version() >= 1 {
            // Create a new session so that the data cache is flushed.
            // This is to ensure we correctly charge for loading certain resources, even if they
            // have been previously cached in the prologue.
            //
            // TODO(Gas): Do this in a better way in the future, perhaps without forcing the data cache to be flushed.
            // By releasing resource group cache, we start with a fresh slate for resource group
            // cost accounting.
            resolver.release_resource_group_cache();
<<<<<<< HEAD
            session = self
                .0
                .new_session(txn_idx, resolver, SessionId::txn(txn), true);
=======
            session = self.0.new_session(resolver, SessionId::txn(txn));
>>>>>>> b067cab1
        }

        let storage_gas_params = unwrap_or_discard!(self.0.get_storage_gas_parameters(log_context));
        let txn_data = TransactionMetadata::new(txn);

        // We keep track of whether any newly published modules are loaded into the Vm's loader
        // cache as part of executing transactions. This would allow us to decide whether the cache
        // should be flushed later.
        let mut new_published_modules_loaded = false;
        let result = match txn.payload() {
            payload @ TransactionPayload::Script(_)
            | payload @ TransactionPayload::EntryFunction(_) => self
                .execute_script_or_entry_function(
                    resolver,
                    session,
                    gas_meter,
                    &txn_data,
                    payload,
                    log_context,
                    &mut new_published_modules_loaded,
                    &storage_gas_params.change_set_configs,
                ),
            TransactionPayload::Multisig(payload) => self.execute_multisig_transaction(
                resolver,
                session,
                gas_meter,
                &txn_data,
                payload,
                log_context,
                &mut new_published_modules_loaded,
                &storage_gas_params.change_set_configs,
            ),

            // Deprecated. Will be removed in the future.
            TransactionPayload::ModuleBundle(m) => self.execute_modules(
                resolver,
                session,
                gas_meter,
                &txn_data,
                m,
                log_context,
                &mut new_published_modules_loaded,
                &storage_gas_params.change_set_configs,
            ),
        };

        let gas_usage = txn_data
            .max_gas_amount()
            .checked_sub(gas_meter.balance())
            .expect("Balance should always be less than or equal to max gas amount set");
        TXN_GAS_USAGE.observe(u64::from(gas_usage) as f64);

        match result {
            Ok(output) => output,
            Err(err) => {
                // Invalidate the loader cache in case there was a new module loaded from a module
                // publish request that failed.
                // This ensures the loader cache is flushed later to align storage with the cache.
                // None of the modules in the bundle will be committed to storage,
                // but some of them may have ended up in the cache.
                if new_published_modules_loaded {
                    self.0.mark_loader_cache_as_invalid();
                };

                let txn_status = TransactionStatus::from_vm_status(
                    err.clone(),
                    self.0
                        .get_features()
                        .is_enabled(FeatureFlag::CHARGE_INVARIANT_VIOLATION),
                );
                if txn_status.is_discarded() {
                    discard_error_vm_status(err)
                } else {
                    self.failed_transaction_cleanup_and_keep_vm_status(
                        txn_idx,
                        err,
                        gas_meter,
                        &txn_data,
                        resolver,
                        log_context,
                        &storage_gas_params.change_set_configs,
                    )
                }
            },
        }
    }

    fn execute_user_transaction(
        &self,
        txn_idx: TxnIndex,
        resolver: &impl MoveResolverExt,
        txn: &SignatureCheckedTransaction,
        log_context: &AdapterLogSchema,
    ) -> (VMStatus, VMOutput) {
        let balance = TransactionMetadata::new(txn).max_gas_amount();
        // TODO: would we end up having a diverging behavior by creating the gas meter at an earlier time?
        let mut gas_meter = unwrap_or_discard!(self.make_standard_gas_meter(balance, log_context));

        self.execute_user_transaction_impl(txn_idx, resolver, txn, log_context, &mut gas_meter)
    }

    pub fn execute_user_transaction_with_custom_gas_meter<G, F>(
        txn_idx: TxnIndex,
        state_view: &impl StateView,
        txn: &SignatureCheckedTransaction,
        log_context: &AdapterLogSchema,
        make_gas_meter: F,
    ) -> Result<(VMStatus, VMOutput, G), VMStatus>
    where
        G: AptosGasMeter,
        F: FnOnce(u64, VMGasParameters, StorageGasParameters, Gas) -> Result<G, VMStatus>,
    {
        // TODO(Gas): revisit this.
        let vm = AptosVM::new(state_view);

        // TODO(Gas): avoid creating txn metadata twice.
        let balance = TransactionMetadata::new(txn).max_gas_amount();
        let mut gas_meter = make_gas_meter(
            vm.0.get_gas_feature_version(),
            vm.0.get_gas_parameters(log_context)?.vm.clone(),
            vm.0.get_storage_gas_parameters(log_context)?.clone(),
            balance,
        )?;

        let resolver = StorageAdapter::new_with_cached_config(
            state_view,
            vm.0.get_gas_feature_version(),
            vm.0.get_features(),
        );
        let (status, output) =
            vm.execute_user_transaction_impl(txn_idx, &resolver, txn, log_context, &mut gas_meter);

        Ok((status, output, gas_meter))
    }

    fn execute_writeset(
        &self,
        txn_idx: TxnIndex,
        resolver: &impl MoveResolverExt,
        writeset_payload: &WriteSetPayload,
        txn_sender: Option<AccountAddress>,
        session_id: SessionId,
    ) -> Result<VMChangeSet, VMStatus> {
        let mut gas_meter = UnmeteredGasMeter;
        let change_set_configs =
            ChangeSetConfigs::unlimited_at_gas_feature_version(self.0.get_gas_feature_version());

        match writeset_payload {
            WriteSetPayload::Direct(change_set) => {
                let write_set = change_set.write_set().clone();
                let events = change_set.events().to_vec();
                VMChangeSet::new(
                    write_set,
                    DeltaChangeSet::empty(),
                    events,
                    &change_set_configs,
                )
            },
            WriteSetPayload::Script { script, execute_as } => {
<<<<<<< HEAD
                let mut tmp_session = self.0.new_session(txn_idx, resolver, session_id, true);
=======
                let mut tmp_session = self.0.new_session(resolver, session_id);
>>>>>>> b067cab1
                let senders = match txn_sender {
                    None => vec![*execute_as],
                    Some(sender) => vec![sender, *execute_as],
                };

                let loaded_func =
                    tmp_session.load_script(script.code(), script.ty_args().to_vec())?;
                let args =
                    verifier::transaction_arg_validation::validate_combine_signer_and_txn_args(
                        &mut tmp_session,
                        senders,
                        convert_txn_args(script.args()),
                        &loaded_func,
                        self.0
                            .get_features()
                            .is_enabled(FeatureFlag::STRUCT_CONSTRUCTORS),
                    )?;

                return_on_failure!(tmp_session.execute_script(
                    script.code(),
                    script.ty_args().to_vec(),
                    args,
                    &mut gas_meter,
                ));
                Ok(tmp_session.finish(&mut (), &change_set_configs)?)
            },
        }
    }

    fn read_writeset(
        &self,
        state_view: &impl StateView,
        write_set: &WriteSet,
    ) -> Result<(), VMStatus> {
        // All Move executions satisfy the read-before-write property. Thus we need to read each
        // access path that the write set is going to update.
        for (state_key, _) in write_set.iter() {
            state_view
                .get_state_value_bytes(state_key)
                .map_err(|_| VMStatus::error(StatusCode::STORAGE_ERROR, None))?;
        }
        Ok(())
    }

    fn validate_waypoint_change_set(
        change_set: &VMChangeSet,
        log_context: &AdapterLogSchema,
    ) -> Result<(), VMStatus> {
        let has_new_block_event = change_set
            .events()
            .iter()
            .any(|e| *e.key() == new_block_event_key());
        let has_new_epoch_event = change_set
            .events()
            .iter()
            .any(|e| *e.key() == new_epoch_event_key());
        if has_new_block_event && has_new_epoch_event {
            Ok(())
        } else {
            error!(
                *log_context,
                "[aptos_vm] waypoint txn needs to emit new epoch and block"
            );
            Err(VMStatus::error(StatusCode::INVALID_WRITE_SET, None))
        }
    }

    pub(crate) fn process_waypoint_change_set(
        &self,
        txn_idx: TxnIndex,
        resolver: &impl MoveResolverExt,
        writeset_payload: WriteSetPayload,
        log_context: &AdapterLogSchema,
    ) -> Result<(VMStatus, VMOutput), VMStatus> {
        // TODO: user specified genesis id to distinguish different genesis write sets
        let genesis_id = HashValue::zero();
        let change_set = self.execute_writeset(
            txn_idx,
            resolver,
            &writeset_payload,
            Some(aptos_types::account_config::reserved_vm_address()),
            SessionId::genesis(genesis_id),
        )?;

        Self::validate_waypoint_change_set(&change_set, log_context)?;
        self.read_writeset(resolver, change_set.write_set())?;
        SYSTEM_TRANSACTIONS_EXECUTED.inc();

        let output = VMOutput::new(change_set, FeeStatement::zero(), VMStatus::Executed.into());
        Ok((VMStatus::Executed, output))
    }

    pub(crate) fn process_block_prologue(
        &self,
        txn_idx: TxnIndex,
        resolver: &impl MoveResolverExt,
        block_metadata: BlockMetadata,
        log_context: &AdapterLogSchema,
    ) -> Result<(VMStatus, VMOutput), VMStatus> {
        fail_point!("move_adapter::process_block_prologue", |_| {
            Err(VMStatus::error(
                StatusCode::UNKNOWN_INVARIANT_VIOLATION_ERROR,
                None,
            ))
        });

        let txn_data = TransactionMetadata {
            sender: account_config::reserved_vm_address(),
            max_gas_amount: 0.into(),
            ..Default::default()
        };
        let mut gas_meter = UnmeteredGasMeter;
<<<<<<< HEAD
        let mut session = self.0.new_session(
            txn_idx,
            resolver,
            SessionId::block_meta(&block_metadata),
            true,
        );
=======
        let mut session = self
            .0
            .new_session(resolver, SessionId::block_meta(&block_metadata));
>>>>>>> b067cab1

        let args = serialize_values(&block_metadata.get_prologue_move_args(txn_data.sender));
        session
            .execute_function_bypass_visibility(
                &BLOCK_MODULE,
                BLOCK_PROLOGUE,
                vec![],
                args,
                &mut gas_meter,
            )
            .map(|_return_vals| ())
            .or_else(|e| {
                expect_only_successful_execution(e, BLOCK_PROLOGUE.as_str(), log_context)
            })?;
        SYSTEM_TRANSACTIONS_EXECUTED.inc();

        let output = get_transaction_output(
            &mut (),
            session,
            FeeStatement::zero(),
            ExecutionStatus::Success,
            &self
                .0
                .get_storage_gas_parameters(log_context)?
                .change_set_configs,
        )?;
        Ok((VMStatus::Executed, output))
    }

    /// Executes a SignedTransaction without performing signature verification.
    pub fn simulate_signed_transaction(
        txn: &SignedTransaction,
        state_view: &impl StateView,
    ) -> (VMStatus, TransactionOutput) {
        let vm = AptosVM::new(state_view);
        let simulation_vm = AptosSimulationVM(vm);
        let log_context = AdapterLogSchema::new(state_view.id(), 0);

        let (vm_status, vm_output) = simulation_vm.simulate_signed_transaction(
            &simulation_vm.0.as_move_resolver(state_view),
            txn,
            &log_context,
        );
        (
            vm_status,
            vm_output
                .into_transaction_output(state_view)
                .expect("Simulation cannot fail"),
        )
    }

    pub fn execute_view_function(
        state_view: &impl StateView,
        module_id: ModuleId,
        func_name: Identifier,
        type_args: Vec<TypeTag>,
        arguments: Vec<Vec<u8>>,
        gas_budget: u64,
    ) -> Result<Vec<Vec<u8>>> {
        let vm = AptosVM::new(state_view);
        let log_context = AdapterLogSchema::new(state_view.id(), 0);
        let mut gas_meter =
            MemoryTrackedGasMeter::new(StandardGasMeter::new(StandardGasAlgebra::new(
                vm.0.get_gas_feature_version(),
                vm.0.get_gas_parameters(&log_context)?.vm.clone(),
                vm.0.get_storage_gas_parameters(&log_context)?.clone(),
                gas_budget,
            )));
        let resolver = vm.as_move_resolver(state_view);
<<<<<<< HEAD
        let mut session = vm.new_session(0, &resolver, SessionId::Void, true);
=======
        let mut session = vm.new_session(&resolver, SessionId::Void);
>>>>>>> b067cab1

        let func_inst = session.load_function(&module_id, &func_name, &type_args)?;
        let metadata = vm.0.extract_module_metadata(&module_id);
        let arguments = verifier::view_function::validate_view_function(
            &mut session,
            arguments,
            func_name.as_ident_str(),
            &func_inst,
            metadata.as_ref(),
            vm.0.get_features()
                .is_enabled(FeatureFlag::STRUCT_CONSTRUCTORS),
        )?;

        Ok(session
            .execute_function_bypass_visibility(
                &module_id,
                func_name.as_ident_str(),
                type_args,
                arguments,
                &mut gas_meter,
            )
            .map_err(|err| anyhow!("Failed to execute function: {:?}", err))?
            .return_values
            .into_iter()
            .map(|(bytes, _ty)| bytes)
            .collect::<Vec<_>>())
    }

    fn run_prologue_with_payload(
        &self,
        session: &mut SessionExt,
        resolver: &impl MoveResolverExt,
        payload: &TransactionPayload,
        txn_data: &TransactionMetadata,
        log_context: &AdapterLogSchema,
        // Whether the prologue is run as part of tx simulation.
        is_simulation: bool,
    ) -> Result<(), VMStatus> {
        match payload {
            TransactionPayload::Script(_) => {
                self.0.check_gas(resolver, txn_data, log_context)?;
                self.0.run_script_prologue(session, txn_data, log_context)
            },
            TransactionPayload::EntryFunction(_) => {
                // NOTE: Script and EntryFunction shares the same prologue
                self.0.check_gas(resolver, txn_data, log_context)?;
                self.0.run_script_prologue(session, txn_data, log_context)
            },
            TransactionPayload::Multisig(multisig_payload) => {
                self.0.check_gas(resolver, txn_data, log_context)?;
                // Still run script prologue for multisig transaction to ensure the same tx
                // validations are still run for this multisig execution tx, which is submitted by
                // one of the owners.
                self.0.run_script_prologue(session, txn_data, log_context)?;
                // Skip validation if this is part of tx simulation.
                // This allows simulating multisig txs without having to first create the multisig
                // tx.
                if !is_simulation {
                    self.0
                        .run_multisig_prologue(session, txn_data, multisig_payload, log_context)
                } else {
                    Ok(())
                }
            },

            // Deprecated. Will be removed in the future.
            TransactionPayload::ModuleBundle(_module) => {
                if MODULE_BUNDLE_DISALLOWED.load(Ordering::Relaxed) {
                    return Err(VMStatus::error(StatusCode::FEATURE_UNDER_GATING, None));
                }
                self.0.check_gas(resolver, txn_data, log_context)?;
                self.0.run_module_prologue(session, txn_data, log_context)
            },
        }
    }
}

// Executor external API
impl VMExecutor for AptosVM {
    /// Execute a block of `transactions`. The output vector will have the exact same length as the
    /// input vector. The discarded transactions will be marked as `TransactionStatus::Discard` and
    /// have an empty `WriteSet`. Also `state_view` is immutable, and does not have interior
    /// mutability. Writes to be applied to the data view are encoded in the write set part of a
    /// transaction output.
    fn execute_block(
        transactions: Vec<Transaction>,
        state_view: &(impl StateView + Sync),
        maybe_block_gas_limit: Option<u64>,
    ) -> Result<Vec<TransactionOutput>, VMStatus> {
        fail_point!("move_adapter::execute_block", |_| {
            Err(VMStatus::error(
                StatusCode::UNKNOWN_INVARIANT_VIOLATION_ERROR,
                None,
            ))
        });
        let log_context = AdapterLogSchema::new(state_view.id(), 0);
        info!(
            log_context,
            "Executing block, transaction count: {}",
            transactions.len()
        );

        let count = transactions.len();
        let ret = BlockAptosVM::execute_block::<
            _,
            NoOpTransactionCommitHook<AptosTransactionOutput, VMStatus>,
        >(
            Arc::clone(&RAYON_EXEC_POOL),
            transactions,
            state_view,
            Self::get_concurrency_level(),
            maybe_block_gas_limit,
            None,
        );
        if ret.is_ok() {
            // Record the histogram count for transactions per block.
            BLOCK_TRANSACTION_COUNT.observe(count as f64);
        }
        ret
    }

    fn execute_block_sharded<S: StateView + Sync + Send + 'static, C: ExecutorClient<S>>(
        sharded_block_executor: &ShardedBlockExecutor<S, C>,
        transactions: Vec<SubBlocksForShard<AnalyzedTransaction>>,
        state_view: Arc<S>,
        maybe_block_gas_limit: Option<u64>,
    ) -> Result<Vec<TransactionOutput>, VMStatus> {
        let log_context = AdapterLogSchema::new(state_view.id(), 0);
        info!(
            log_context,
            "Executing block, transaction count: {}",
            transactions.iter().map(|s| s.num_txns()).sum::<usize>()
        );

        let count = transactions.len();
        let ret = sharded_block_executor.execute_block(
            state_view,
            transactions,
            AptosVM::get_concurrency_level(),
            maybe_block_gas_limit,
        );
        if ret.is_ok() {
            // Record the histogram count for transactions per block.
            BLOCK_TRANSACTION_COUNT.observe(count as f64);
        }
        ret
    }
}

// VMValidator external API
impl VMValidator for AptosVM {
    /// Determine if a transaction is valid. Will return `None` if the transaction is accepted,
    /// `Some(Err)` if the VM rejects it, with `Err` as an error code. Verification performs the
    /// following steps:
    /// 1. The signature on the `SignedTransaction` matches the public key included in the
    ///    transaction
    /// 2. The script to be executed is under given specific configuration.
    /// 3. Invokes `Account.prologue`, which checks properties such as the transaction has the
    /// right sequence number and the sender has enough balance to pay for the gas.
    /// TBD:
    /// 1. Transaction arguments matches the main function's type signature.
    ///    We don't check this item for now and would execute the check at execution time.
    fn validate_transaction(
        &self,
        transaction: SignedTransaction,
        state_view: &impl StateView,
    ) -> VMValidatorResult {
        let _timer = TXN_VALIDATION_SECONDS.start_timer();
        let log_context = AdapterLogSchema::new(state_view.id(), 0);
        let txn = match Self::check_signature(transaction) {
            Ok(t) => t,
            _ => {
                return VMValidatorResult::error(StatusCode::INVALID_SIGNATURE);
            },
        };

        let resolver = self.as_move_resolver(state_view);
<<<<<<< HEAD
        let mut session = self
            .0
            .new_session(0, &resolver, SessionId::prologue(&txn), true);
=======
        let mut session = self.0.new_session(&resolver, SessionId::prologue(&txn));
>>>>>>> b067cab1
        let validation_result = self.validate_signature_checked_transaction(
            &mut session,
            &resolver,
            &txn,
            true,
            &log_context,
        );

        // Increment the counter for transactions verified.
        let (counter_label, result) = match validation_result {
            Ok(_) => (
                "success",
                VMValidatorResult::new(None, txn.gas_unit_price()),
            ),
            Err(err) => (
                "failure",
                VMValidatorResult::new(Some(err.status_code()), 0),
            ),
        };

        TRANSACTIONS_VALIDATED
            .with_label_values(&[counter_label])
            .inc();

        result
    }
}

impl VMAdapter for AptosVM {
    fn new_session<'r>(
        &self,
        txn_idx: TxnIndex,
        resolver: &'r impl MoveResolverExt,
        session_id: SessionId,
    ) -> SessionExt<'r, '_> {
<<<<<<< HEAD
        self.0
            .new_session(txn_idx, resolver, session_id, aggregator_enabled)
=======
        self.0.new_session(resolver, session_id)
>>>>>>> b067cab1
    }

    fn check_signature(txn: SignedTransaction) -> Result<SignatureCheckedTransaction> {
        txn.check_signature()
    }

    fn check_transaction_format(&self, txn: &SignedTransaction) -> Result<(), VMStatus> {
        if txn.contains_duplicate_signers() {
            return Err(VMStatus::error(
                StatusCode::SIGNERS_CONTAIN_DUPLICATES,
                None,
            ));
        }

        Ok(())
    }

    fn run_prologue(
        &self,
        session: &mut SessionExt,
        resolver: &impl MoveResolverExt,
        transaction: &SignatureCheckedTransaction,
        log_context: &AdapterLogSchema,
    ) -> Result<(), VMStatus> {
        let txn_data = TransactionMetadata::new(transaction);
        self.run_prologue_with_payload(
            session,
            resolver,
            transaction.payload(),
            &txn_data,
            log_context,
            false,
        )
    }

    fn should_restart_execution(vm_output: &VMOutput) -> bool {
        let new_epoch_event_key = aptos_types::on_chain_config::new_epoch_event_key();
        vm_output
            .events()
            .iter()
            .any(|event| *event.key() == new_epoch_event_key)
    }

    fn execute_single_transaction(
        &self,
        txn_idx: TxnIndex,
        txn: &PreprocessedTransaction,
        resolver: &impl MoveResolverExt,
        log_context: &AdapterLogSchema,
    ) -> Result<(VMStatus, VMOutput, Option<String>), VMStatus> {
        Ok(match txn {
            PreprocessedTransaction::BlockMetadata(block_metadata) => {
                fail_point!("aptos_vm::execution::block_metadata");
                let (vm_status, output) = self.process_block_prologue(
                    txn_idx,
                    resolver,
                    block_metadata.clone(),
                    log_context,
                )?;
                (vm_status, output, Some("block_prologue".to_string()))
            },
            PreprocessedTransaction::WaypointWriteSet(write_set_payload) => {
                let (vm_status, output) = self.process_waypoint_change_set(
                    txn_idx,
                    resolver,
                    write_set_payload.clone(),
                    log_context,
                )?;
                (vm_status, output, Some("waypoint_write_set".to_string()))
            },
            PreprocessedTransaction::UserTransaction(txn) => {
                fail_point!("aptos_vm::execution::user_transaction");
                let sender = txn.sender().to_string();
                let _timer = TXN_TOTAL_SECONDS.start_timer();
                let (vm_status, output) =
                    self.execute_user_transaction(txn_idx, resolver, txn, log_context);

                if let StatusType::InvariantViolation = vm_status.status_type() {
                    match vm_status.status_code() {
                        // Type resolution failure can be triggered by user input when providing a bad type argument, skip this case.
                        StatusCode::TYPE_RESOLUTION_FAILURE
                            if vm_status.sub_status()
                                == Some(move_core_types::vm_status::sub_status::type_resolution_failure::EUSER_TYPE_LOADING_FAILURE) => {},
                        // The known Move function failure and type resolution failure could be a result of speculative execution. Use speculative logger.
                        StatusCode::UNEXPECTED_ERROR_FROM_KNOWN_MOVE_FUNCTION
                        | StatusCode::TYPE_RESOLUTION_FAILURE => {
                            speculative_error!(
                                log_context,
                                format!(
                                    "[aptos_vm] Transaction breaking invariant violation. txn: {:?}, status: {:?}",
                                    bcs::to_bytes::<SignedTransaction>(&**txn),
                                    vm_status
                                ),
                            );
                        },
                        // Paranoid mode failure. We need to be alerted about this ASAP.
                        StatusCode::UNKNOWN_INVARIANT_VIOLATION_ERROR
                            if vm_status.sub_status()
                                == Some(move_core_types::vm_status::sub_status::unknown_invariant_violation::EPARANOID_FAILURE) =>
                        {
                            error!(
                                *log_context,
                                "[aptos_vm] Transaction breaking paranoid mode. txn: {:?}, status: {:?}",
                                bcs::to_bytes::<SignedTransaction>(&**txn),
                                vm_status,
                            );
                        },
                        // Paranoid mode failure but with reference counting
                        StatusCode::UNKNOWN_INVARIANT_VIOLATION_ERROR
                            if vm_status.sub_status()
                                == Some(move_core_types::vm_status::sub_status::unknown_invariant_violation::EREFERENCE_COUNTING_FAILURE) =>
                        {
                            error!(
                                *log_context,
                                "[aptos_vm] Transaction breaking paranoid mode. txn: {:?}, status: {:?}",
                                bcs::to_bytes::<SignedTransaction>(&**txn),
                                vm_status,
                            );
                        },
                        // Ignore Storage Error as it can be intentionally triggered by parallel execution.
                        StatusCode::STORAGE_ERROR => (),
                        // We will log the rest of invariant violation directly with regular logger as they shouldn't happen.
                        //
                        // TODO: Add different counters for the error categories here.
                        _ => {
                            error!(
                                *log_context,
                                "[aptos_vm] Transaction breaking invariant violation. txn: {:?}, status: {:?}",
                                bcs::to_bytes::<SignedTransaction>(&**txn),
                                vm_status,
                            );
                        },
                    }
                }

                // Increment the counter for user transactions executed.
                let counter_label = match output.status() {
                    TransactionStatus::Keep(_) => Some("success"),
                    TransactionStatus::Discard(_) => Some("discarded"),
                    TransactionStatus::Retry => None,
                };
                if let Some(label) = counter_label {
                    USER_TRANSACTIONS_EXECUTED.with_label_values(&[label]).inc();
                }
                (vm_status, output, Some(sender))
            },
            PreprocessedTransaction::InvalidSignature => {
                let (vm_status, output) =
                    discard_error_vm_status(VMStatus::error(StatusCode::INVALID_SIGNATURE, None));
                (vm_status, output, None)
            },
            PreprocessedTransaction::StateCheckpoint => {
                let status = TransactionStatus::Keep(ExecutionStatus::Success);
                let output = VMOutput::empty_with_status(status);
                (VMStatus::Executed, output, Some("state_checkpoint".into()))
            },
        })
    }
}

impl AsRef<AptosVMImpl> for AptosVM {
    fn as_ref(&self) -> &AptosVMImpl {
        &self.0
    }
}

impl AsMut<AptosVMImpl> for AptosVM {
    fn as_mut(&mut self) -> &mut AptosVMImpl {
        &mut self.0
    }
}

impl AptosSimulationVM {
    fn validate_simulated_transaction(
        &self,
        session: &mut SessionExt,
        resolver: &impl MoveResolverExt,
        transaction: &SignedTransaction,
        txn_data: &TransactionMetadata,
        log_context: &AdapterLogSchema,
    ) -> Result<(), VMStatus> {
        self.0.check_transaction_format(transaction)?;
        self.0.run_prologue_with_payload(
            session,
            resolver,
            transaction.payload(),
            txn_data,
            log_context,
            true,
        )
    }

    fn simulate_signed_transaction(
        &self,
        resolver: &impl MoveResolverExt,
        txn: &SignedTransaction,
        log_context: &AdapterLogSchema,
    ) -> (VMStatus, VMOutput) {
        // simulation transactions should not carry valid signatures, otherwise malicious fullnodes
        // may execute them without user's explicit permission.
        if txn.signature_is_valid() {
            return discard_error_vm_status(VMStatus::error(StatusCode::INVALID_SIGNATURE, None));
        }

        // Revalidate the transaction.
        let txn_data = TransactionMetadata::new(txn);
<<<<<<< HEAD
        let mut session = self.0.new_session(
            0,
            resolver,
            SessionId::txn_meta(&txn_data),
            aggregator_enabled,
        );
=======
        let mut session = self.0.new_session(resolver, SessionId::txn_meta(&txn_data));
>>>>>>> b067cab1
        if let Err(err) =
            self.validate_simulated_transaction(&mut session, resolver, txn, &txn_data, log_context)
        {
            return discard_error_vm_status(err);
        };

        let gas_params = match self.0 .0.get_gas_parameters(log_context) {
            Err(err) => return discard_error_vm_status(err),
            Ok(s) => s,
        };
        let storage_gas_params = match self.0 .0.get_storage_gas_parameters(log_context) {
            Err(err) => return discard_error_vm_status(err),
            Ok(s) => s,
        };

        let mut gas_meter =
            MemoryTrackedGasMeter::new(StandardGasMeter::new(StandardGasAlgebra::new(
                self.0 .0.get_gas_feature_version(),
                gas_params.vm.clone(),
                storage_gas_params.clone(),
                txn_data.max_gas_amount(),
            )));

        let mut new_published_modules_loaded = false;
        let result = match txn.payload() {
            payload @ TransactionPayload::Script(_)
            | payload @ TransactionPayload::EntryFunction(_) => {
                self.0.execute_script_or_entry_function(
                    resolver,
                    session,
                    &mut gas_meter,
                    &txn_data,
                    payload,
                    log_context,
                    &mut new_published_modules_loaded,
                    &storage_gas_params.change_set_configs,
                )
            },
            TransactionPayload::Multisig(multisig) => {
                if let Some(payload) = multisig.transaction_payload.clone() {
                    match payload {
                        MultisigTransactionPayload::EntryFunction(entry_function) => {
                            aptos_try!({
                                return_on_failure!(self.0.execute_multisig_entry_function(
                                    &mut session,
                                    &mut gas_meter,
                                    multisig.multisig_address,
                                    &entry_function,
                                    &mut new_published_modules_loaded,
                                ));
                                // TODO: Deduplicate this against execute_multisig_transaction
                                // A bit tricky since we need to skip success/failure cleanups,
                                // which is in the middle. Introducing a boolean would make the code
                                // messier.
                                let respawned_session =
                                    self.0.charge_change_set_and_respawn_session(
                                        session,
                                        resolver,
                                        &mut gas_meter,
                                        &storage_gas_params.change_set_configs,
                                        &txn_data,
                                    )?;

                                self.0.success_transaction_cleanup(
                                    respawned_session,
                                    &mut gas_meter,
                                    &txn_data,
                                    log_context,
                                    &storage_gas_params.change_set_configs,
                                )
                            })
                        },
                    }
                } else {
                    Err(VMStatus::error(StatusCode::MISSING_DATA, None))
                }
            },

            // Deprecated. Will be removed in the future.
            TransactionPayload::ModuleBundle(m) => self.0.execute_modules(
                resolver,
                session,
                &mut gas_meter,
                &txn_data,
                m,
                log_context,
                &mut new_published_modules_loaded,
                &storage_gas_params.change_set_configs,
            ),
        };

        match result {
            Ok(output) => output,
            Err(err) => {
                // Invalidate the loader cache in case there was a new module loaded from a module
                // publish request that failed.
                // This ensures the loader cache is flushed later to align storage with the cache.
                // None of the modules in the bundle will be committed to storage,
                // but some of them may have ended up in the cache.
                if new_published_modules_loaded {
                    self.0 .0.mark_loader_cache_as_invalid();
                };
                let txn_status = TransactionStatus::from_vm_status(
                    err.clone(),
                    self.0
                         .0
                        .get_features()
                        .is_enabled(FeatureFlag::CHARGE_INVARIANT_VIOLATION),
                );
                if txn_status.is_discarded() {
                    discard_error_vm_status(err)
                } else {
                    let (vm_status, output) = self.0.failed_transaction_cleanup_and_keep_vm_status(
                        0,
                        err,
                        &mut gas_meter,
                        &txn_data,
                        resolver,
                        log_context,
                        &storage_gas_params.change_set_configs,
                    );
                    (vm_status, output)
                }
            },
        }
    }
}<|MERGE_RESOLUTION|>--- conflicted
+++ resolved
@@ -289,15 +289,9 @@
         log_context: &AdapterLogSchema,
         change_set_configs: &ChangeSetConfigs,
     ) -> (VMStatus, VMOutput) {
-<<<<<<< HEAD
         let mut session =
             self.0
-                .new_session(txn_idx, resolver, SessionId::epilogue_meta(txn_data), true);
-=======
-        let mut session = self
-            .0
-            .new_session(resolver, SessionId::epilogue_meta(txn_data));
->>>>>>> b067cab1
+                .new_session(txn_idx, resolver, SessionId::epilogue_meta(txn_data));
 
         match TransactionStatus::from_vm_status(
             error_code.clone(),
@@ -1048,13 +1042,9 @@
         gas_meter: &mut impl AptosGasMeter,
     ) -> (VMStatus, VMOutput) {
         // Revalidate the transaction.
-<<<<<<< HEAD
         let mut session = self
             .0
-            .new_session(txn_idx, resolver, SessionId::prologue(txn), true);
-=======
-        let mut session = self.0.new_session(resolver, SessionId::prologue(txn));
->>>>>>> b067cab1
+            .new_session(txn_idx, resolver, SessionId::prologue(txn));
         if let Err(err) = self.validate_signature_checked_transaction(
             &mut session,
             resolver,
@@ -1074,13 +1064,9 @@
             // By releasing resource group cache, we start with a fresh slate for resource group
             // cost accounting.
             resolver.release_resource_group_cache();
-<<<<<<< HEAD
             session = self
                 .0
-                .new_session(txn_idx, resolver, SessionId::txn(txn), true);
-=======
-            session = self.0.new_session(resolver, SessionId::txn(txn));
->>>>>>> b067cab1
+                .new_session(txn_idx, resolver, SessionId::txn(txn));
         }
 
         let storage_gas_params = unwrap_or_discard!(self.0.get_storage_gas_parameters(log_context));
@@ -1240,11 +1226,7 @@
                 )
             },
             WriteSetPayload::Script { script, execute_as } => {
-<<<<<<< HEAD
-                let mut tmp_session = self.0.new_session(txn_idx, resolver, session_id, true);
-=======
-                let mut tmp_session = self.0.new_session(resolver, session_id);
->>>>>>> b067cab1
+                let mut tmp_session = self.0.new_session(txn_idx, resolver, session_id);
                 let senders = match txn_sender {
                     None => vec![*execute_as],
                     Some(sender) => vec![sender, *execute_as],
@@ -1357,18 +1339,11 @@
             ..Default::default()
         };
         let mut gas_meter = UnmeteredGasMeter;
-<<<<<<< HEAD
         let mut session = self.0.new_session(
             txn_idx,
             resolver,
             SessionId::block_meta(&block_metadata),
-            true,
         );
-=======
-        let mut session = self
-            .0
-            .new_session(resolver, SessionId::block_meta(&block_metadata));
->>>>>>> b067cab1
 
         let args = serialize_values(&block_metadata.get_prologue_move_args(txn_data.sender));
         session
@@ -1438,11 +1413,7 @@
                 gas_budget,
             )));
         let resolver = vm.as_move_resolver(state_view);
-<<<<<<< HEAD
-        let mut session = vm.new_session(0, &resolver, SessionId::Void, true);
-=======
-        let mut session = vm.new_session(&resolver, SessionId::Void);
->>>>>>> b067cab1
+        let mut session = vm.new_session(0, &resolver, SessionId::Void);
 
         let func_inst = session.load_function(&module_id, &func_name, &type_args)?;
         let metadata = vm.0.extract_module_metadata(&module_id);
@@ -1620,13 +1591,7 @@
         };
 
         let resolver = self.as_move_resolver(state_view);
-<<<<<<< HEAD
-        let mut session = self
-            .0
-            .new_session(0, &resolver, SessionId::prologue(&txn), true);
-=======
-        let mut session = self.0.new_session(&resolver, SessionId::prologue(&txn));
->>>>>>> b067cab1
+        let mut session = self.0.new_session(0, &resolver, SessionId::prologue(&txn));
         let validation_result = self.validate_signature_checked_transaction(
             &mut session,
             &resolver,
@@ -1662,12 +1627,8 @@
         resolver: &'r impl MoveResolverExt,
         session_id: SessionId,
     ) -> SessionExt<'r, '_> {
-<<<<<<< HEAD
         self.0
-            .new_session(txn_idx, resolver, session_id, aggregator_enabled)
-=======
-        self.0.new_session(resolver, session_id)
->>>>>>> b067cab1
+            .new_session(txn_idx, resolver, session_id)
     }
 
     fn check_signature(txn: SignedTransaction) -> Result<SignatureCheckedTransaction> {
@@ -1874,16 +1835,11 @@
 
         // Revalidate the transaction.
         let txn_data = TransactionMetadata::new(txn);
-<<<<<<< HEAD
         let mut session = self.0.new_session(
             0,
             resolver,
             SessionId::txn_meta(&txn_data),
-            aggregator_enabled,
         );
-=======
-        let mut session = self.0.new_session(resolver, SessionId::txn_meta(&txn_data));
->>>>>>> b067cab1
         if let Err(err) =
             self.validate_simulated_transaction(&mut session, resolver, txn, &txn_data, log_context)
         {
